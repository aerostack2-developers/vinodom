from launch import LaunchDescription
from launch_ros.actions import Node
from launch.actions import DeclareLaunchArgument
from launch.substitutions import LaunchConfiguration


def generate_launch_description():
    return LaunchDescription([
<<<<<<< HEAD
        DeclareLaunchArgument('namespace', default_value='drone_2'),
        DeclareLaunchArgument('camera_topic', default_value='slot3'),
        DeclareLaunchArgument('imu_topic', default_value='imu/data'),
        DeclareLaunchArgument('altimeter_topic', default_value='slot6/scan'),
        DeclareLaunchArgument('barometer_topic', default_value='air_pressure'),
        DeclareLaunchArgument('base_frame', default_value='drone_2'),
        DeclareLaunchArgument('show_matching', default_value='true'),
=======
        DeclareLaunchArgument('namespace', default_value='drone_1'),
        DeclareLaunchArgument('camera_topic', default_value='slot7'),
        DeclareLaunchArgument('imu_topic', default_value='imu/data'),
        DeclareLaunchArgument(
            'odom_topic', default_value='sensor_measurements/odom'),
        DeclareLaunchArgument('altimeter_topic', default_value='slot/scan'),
        DeclareLaunchArgument('lidar3d_altimeter_topic',
                              default_value='slot3/scan'),
        DeclareLaunchArgument('barometer_topic', default_value='air_pressure'),
        DeclareLaunchArgument('min_plane_dist', default_value='2.0'),
        DeclareLaunchArgument("init_x", default_value='0.0'),
        DeclareLaunchArgument("init_y", default_value='0.0'),
        DeclareLaunchArgument("init_z", default_value='0.0'),
        DeclareLaunchArgument("override_height_with_bar",
                              default_value='true'),
        DeclareLaunchArgument('base_frame', default_value='drone_1'),
        DeclareLaunchArgument('show_matching', default_value='false'),
        DeclareLaunchArgument('use_sim_time', default_value='false'),
>>>>>>> dfc40c95
        Node(
            package='vinodom',
            executable='vinodom',
            namespace=LaunchConfiguration('namespace'),
            parameters=[{'namespace ': LaunchConfiguration('namespace')},
                        {'camera_topic': LaunchConfiguration('camera_topic')},
                        {'imu_topic': LaunchConfiguration('imu_topic')},
<<<<<<< HEAD
                        {'altimeter_topic': LaunchConfiguration('altimeter_topic')},
                        {'barometer_topic': LaunchConfiguration('barometer_topic')},
=======
                        {'odom_topic': LaunchConfiguration('odom_topic')},
                        {'altimeter_topic': LaunchConfiguration(
                            'altimeter_topic')},
                        {'lidar3d_altimeter_topic': LaunchConfiguration(
                            'lidar3d_altimeter_topic')},
                        {'barometer_topic': LaunchConfiguration(
                            'barometer_topic')},
                        {'min_plane_dist': LaunchConfiguration(
                            'min_plane_dist')},
                        {'init_x': LaunchConfiguration('init_x')},
                        {'init_y': LaunchConfiguration('init_y')},
                        {'init_z': LaunchConfiguration('init_z')},
                        {'override_height_with_bar': LaunchConfiguration(
                            'override_height_with_bar')},
>>>>>>> dfc40c95
                        {'base_frame': LaunchConfiguration('base_frame')},
                        {'show_matching': LaunchConfiguration('show_matching')},
                        {'use_sim_time': LaunchConfiguration('use_sim_time')}],
            output='screen',
            emulate_tty=True
        )
    ])<|MERGE_RESOLUTION|>--- conflicted
+++ resolved
@@ -6,15 +6,6 @@
 
 def generate_launch_description():
     return LaunchDescription([
-<<<<<<< HEAD
-        DeclareLaunchArgument('namespace', default_value='drone_2'),
-        DeclareLaunchArgument('camera_topic', default_value='slot3'),
-        DeclareLaunchArgument('imu_topic', default_value='imu/data'),
-        DeclareLaunchArgument('altimeter_topic', default_value='slot6/scan'),
-        DeclareLaunchArgument('barometer_topic', default_value='air_pressure'),
-        DeclareLaunchArgument('base_frame', default_value='drone_2'),
-        DeclareLaunchArgument('show_matching', default_value='true'),
-=======
         DeclareLaunchArgument('namespace', default_value='drone_1'),
         DeclareLaunchArgument('camera_topic', default_value='slot7'),
         DeclareLaunchArgument('imu_topic', default_value='imu/data'),
@@ -33,7 +24,6 @@
         DeclareLaunchArgument('base_frame', default_value='drone_1'),
         DeclareLaunchArgument('show_matching', default_value='false'),
         DeclareLaunchArgument('use_sim_time', default_value='false'),
->>>>>>> dfc40c95
         Node(
             package='vinodom',
             executable='vinodom',
@@ -41,10 +31,6 @@
             parameters=[{'namespace ': LaunchConfiguration('namespace')},
                         {'camera_topic': LaunchConfiguration('camera_topic')},
                         {'imu_topic': LaunchConfiguration('imu_topic')},
-<<<<<<< HEAD
-                        {'altimeter_topic': LaunchConfiguration('altimeter_topic')},
-                        {'barometer_topic': LaunchConfiguration('barometer_topic')},
-=======
                         {'odom_topic': LaunchConfiguration('odom_topic')},
                         {'altimeter_topic': LaunchConfiguration(
                             'altimeter_topic')},
@@ -59,7 +45,6 @@
                         {'init_z': LaunchConfiguration('init_z')},
                         {'override_height_with_bar': LaunchConfiguration(
                             'override_height_with_bar')},
->>>>>>> dfc40c95
                         {'base_frame': LaunchConfiguration('base_frame')},
                         {'show_matching': LaunchConfiguration('show_matching')},
                         {'use_sim_time': LaunchConfiguration('use_sim_time')}],
